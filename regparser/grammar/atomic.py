#vim: set encoding=utf-8
"""Atomic components; probably shouldn't use these directly"""
import string

from pyparsing import CaselessLiteral, Optional, Regex, Suppress, Word

from regparser.grammar.utils import Marker, SuffixMarker, WordBoundaries


lower_p = (
    Suppress("(")
<<<<<<< HEAD
    + (Word(string.ascii_lowercase, max=1)
        | Word("abcdefgh", max=2)).setResultsName("p1")
=======
    + Regex(r"[ivx]{1}|[a-hj-uwyz]{1,2}").setResultsName("p1")
>>>>>>> a9d58587
    + Suppress(")"))
digit_p = (
    Suppress("(")
    + Word(string.digits).setResultsName("p2")
    + Suppress(")"))
roman_p = (
    Suppress("(")
    + Word("ivxlcdm").setResultsName("p3") +
    Suppress(")"))
upper_p = (
    Suppress("(")
    + Word(string.ascii_uppercase).setResultsName("p4")
    + Suppress(")"))

em_digit_p = (
    Suppress(Regex(r"\(<E[^>]*>"))
    + Word(string.digits).setResultsName("p5")
    + Suppress("</E>)"))
em_roman_p = (
    Suppress(Regex(r"\(<E[^>]*>"))
    + Word("ivxlcdm").setResultsName("p5")
    + Suppress("</E>)"))

# Allow a plaintext version of italic paragraph markers
plaintext_level5_p = (
    Suppress("(")
    + Word(string.digits).setResultsName("plaintext_p5")
    + Suppress(")"))
plaintext_level6_p = (
    Suppress("(")
    + Word("ivxlcdm").setResultsName("plaintext_p6")
    + Suppress(")"))

# Leave whitespace; if there's a space we assume the comment is broken
em_digit_c = ("." + Regex(r"<E[^>]*>")
              + Word(string.digits).setResultsName("c4").leaveWhitespace())
upper_c = "." + Word(string.ascii_uppercase).setResultsName(
    'c3').leaveWhitespace()
roman_c = "." + Word("ivxlcdm").setResultsName('c2').leaveWhitespace()
digit_c = "-" + Word(string.digits).setResultsName('c1').leaveWhitespace()

upper_roman_a = Word("IVXLCDM").setResultsName('a1')
upper_a = "." + Word(string.ascii_uppercase).setResultsName(
    'a2').leaveWhitespace()
digit_a = "." + Word(string.digits).setResultsName('a3').leaveWhitespace()

part = Word(string.digits).setResultsName("part")

section = Word(string.digits).setResultsName("section")

appendix = Regex(r"[A-Z]+[0-9]*\b").setResultsName("appendix")
appendix_digit = Word(string.digits).setResultsName("appendix_digit")

subpart = Word(string.ascii_uppercase).setResultsName("subpart")

section_marker = Suppress(Regex(u"§|Section|section"))
sections_marker = Suppress(Regex(u"§§|Sections|sections"))

# Most of these markers could be SuffixMarkers (which arise due to errors in
# the regulation text). We'll wait until we see explicit examples before
# converting them though, to limit false matches
paragraph_marker = Marker("paragraph")
paragraphs_marker = SuffixMarker("paragraphs")

part_marker = Marker("part")
parts_marker = Marker("parts")

subpart_marker = Marker("subpart")

comment_marker = (
    (Marker("comment")
     | Marker("commentary")
     | (Marker("official") + Marker("interpretations"))
     | (Marker("supplement") + Suppress(WordBoundaries("I"))))
    + Optional(Marker("of") | Marker("to")))
comments_marker = Marker("comments")

appendix_marker = Marker("appendix")
appendices_marker = Marker("appendices")

conj_phrases = (
    (Suppress(",") + Optional(Marker("and") | Marker("or")))
    | Marker("and")
    | Marker("or")
    | (Marker("except") + Marker("for"))
    | Suppress("-")
    | WordBoundaries(CaselessLiteral("through")).setResultsName("through"))

title = Word(string.digits).setResultsName("cfr_title")<|MERGE_RESOLUTION|>--- conflicted
+++ resolved
@@ -9,12 +9,7 @@
 
 lower_p = (
     Suppress("(")
-<<<<<<< HEAD
-    + (Word(string.ascii_lowercase, max=1)
-        | Word("abcdefgh", max=2)).setResultsName("p1")
-=======
     + Regex(r"[ivx]{1}|[a-hj-uwyz]{1,2}").setResultsName("p1")
->>>>>>> a9d58587
     + Suppress(")"))
 digit_p = (
     Suppress("(")
