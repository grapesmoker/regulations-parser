import codecs
import copy
import hashlib
import os
import pickle
import re
import logging

from lxml import etree

from regparser import api_writer, content
from regparser.federalregister import fetch_notice_json, fetch_notices
from regparser.history.notices import (
    applicable as applicable_notices, group_by_eff_date)
from regparser.history.delays import modify_effective_dates
from regparser.layer import (
    external_citations, formatting, graphics, key_terms, internal_citations,
    interpretations, meta, paragraph_markers, section_by_section,
    table_of_contents, terms)
from regparser.notice.compiler import compile_regulation
from regparser.notice.build import build_notice
from regparser.tree import struct
# from regparser.tree.build import build_whole_regtree
from regparser.tree.xml_parser import reg_text


class Builder(object):
    """Methods used to build all versions of a single regulation, their
    layers, etc. It is largely glue code"""

    def __init__(self, cfr_title, cfr_part, doc_number, checkpointer=None):
        self.cfr_title = cfr_title
        self.cfr_part = cfr_part
        self.doc_number = doc_number
        self.checkpointer = checkpointer or NullCheckpointer()
        self.writer = api_writer.Client()
        self.notices_json = []
        #self.notices = self.checkpointer.checkpoint('notice', lambda: fetch_notices(self.cfr_title, self.cfr_part, only_final=True))
        self.notices = []
        self.notice_doc_numbers = []
        #self.eff_notices = group_by_eff_date(self.notices)
        self.eff_notices = []

    def fetch_notices_json(self):
        self.notices_json = fetch_notice_json(self.cfr_title, self.cfr_part, only_final=True)
        self.notice_doc_numbers = [notice_json['document_number']
                                   for notice_json in self.notices_json]

    def build_single_notice(self, notice_json, checkpoint=True):
        print 'building notice {0} from {1}'.format(notice_json['document_number'], notice_json['full_text_xml_url'])
        if checkpoint:
            notice = self.checkpointer.checkpoint(
                'notice-' + notice_json['document_number'],
                lambda: build_notice(self.cfr_title, self.cfr_part, notice_json)
            )
        else:
            notice = build_notice(self.cfr_title, self.cfr_part, notice_json)

        return notice

    def build_notice_from_doc_number(self, doc_number, checkpoint=True):
        if doc_number in self.notice_doc_numbers:
            notice_json = [notice for notice in self.notices_json
                           if notice['document_number'] == doc_number][0]
            notice = self.build_single_notice(notice_json, checkpoint)
            self.notices.extend(notice)
            self.eff_notices = group_by_eff_date(self.notices)
            return notice

    def build_notices(self, checkpoint=True):
        for result in self.notices_json:
            notice = self.build_single_notice(result, checkpoint)
            self.notices.extend(notice)
        modify_effective_dates(self.notices)
        #   Only care about final
        self.notices = [n for n in self.notices if 'effective_on' in n]
        self.eff_notices = group_by_eff_date(self.notices)

        self.eff_notices = self.checkpointer.checkpoint(
            "effective-notices",
            lambda: notices_for_cfr_part(self.cfr_title, self.cfr_part)
        )
        self.notices = []
        for notice_group in self.eff_notices.values():
            self.notices.extend(notice_group)

    def write_notices(self):
        for notice in self.notices:
            #  No need to carry this around
            del notice['meta']
            self.writer.notice(notice['document_number']).write(notice)

    def write_regulation(self, reg_tree):
        self.writer.regulation(self.cfr_part, self.doc_number).write(reg_tree)

    def gen_and_write_layers(self, reg_tree, act_info, cache, notices=None):
        if notices is None:
            notices = applicable_notices(self.notices, self.doc_number)
        for ident, layer_class in (
                ('external-citations',
                    external_citations.ExternalCitationParser),
                ('meta', meta.Meta),
                ('analyses', section_by_section.SectionBySection),
                ('internal-citations',
                    internal_citations.InternalCitationParser),
                ('toc', table_of_contents.TableOfContentsLayer),
                ('interpretations', interpretations.Interpretations),
                ('terms', terms.Terms),
                ('paragraph-markers', paragraph_markers.ParagraphMarkers),
                ('keyterms', key_terms.KeyTerms),
                ('formatting', formatting.Formatting),
                ('graphics', graphics.Graphics)):
            layer = self.checkpointer.checkpoint(
                ident + "-" + self.doc_number,
                lambda: layer_class(
                    reg_tree, self.cfr_title, self.doc_number, notices,
                    act_info).build(cache.cache_for(ident)))
            self.writer.layer(ident, self.cfr_part, self.doc_number).write(
                layer)

    def revision_generator(self, reg_tree):
<<<<<<< HEAD
        # relevant_notices = []
        for date in sorted(self.eff_notices.keys()):
            for notice in self.eff_notices[date]:
                version = notice['document_number']
                print ('compiling notice {0} effective on {1}'.format(notice['document_number'], date))
                merged_changes = self.merge_changes(version, notice.get('changes', {}))
                if (self.doc_number != version and
                        any(k.startswith(reg_tree.label[0])
                        for k in merged_changes.keys())):
                    old_tree = reg_tree
                    reg_tree = self.checkpointer.checkpoint(
                        "compiled-" + version,
                        lambda: compile_regulation(old_tree, merged_changes))
                    notices = applicable_notices(self.notices, version)
                    yield notice, old_tree, reg_tree, notices

=======
        """Given an initial regulation tree, this will emit (and checkpoint)
        new versions of the tree, along with the notice that caused the
        change. This is a generator, so processing only occurs as needed"""
        for version, merged_changes in self.changes_in_sequence():
            old_tree = reg_tree
            reg_tree = self.checkpointer.checkpoint(
                "compiled-" + version,
                lambda: compile_regulation(old_tree, merged_changes))
            notices = applicable_notices(self.notices, version)
            first_notice = None
            for notice in notices:
                if notice['document_number'] == version:
                    first_notice = notice
            yield first_notice, old_tree, reg_tree, notices

    def changes_in_sequence(self):
        """Generator of version string, changes-object pairs. This can be used
        to see what changes will be applied going forward."""
        relevant_notices = []
        for date in sorted(self.eff_notices.keys()):
            relevant_notices.extend(
                n for n in self.eff_notices[date]
                if 'changes' in n and n['document_number'] != self.doc_number)
        for notice in relevant_notices:
            version = notice['document_number']
            yield version, self.merge_changes(version, notice['changes'])
>>>>>>> b772fd98

    def merge_changes(self, document_number, changes):
        patches = content.RegPatches().get(document_number)
        if patches:
            changes = copy.copy(changes)
            for key in patches:
                if key in changes:
                    changes[key].extend(patches[key])
                else:
                    changes[key] = patches[key]
        return changes

    @staticmethod
    def reg_tree(reg_str):
        if reg_str[:1] == '<':  # XML
            return reg_text.build_tree(reg_str)
        else:
            raise ValueError("Building from text input is no longer "
                             "supported")
            # return build_whole_regtree(reg_str)

    @staticmethod
    def determine_doc_number(reg_str, title, title_part):
        """Instead of requiring the user provide a doc number, we can find it
        within the xml file"""
        # @todo: remove the double-conversion
        reg_xml = etree.fromstring(reg_str)
        doc_number = _fr_doc_to_doc_number(reg_xml)
        if not doc_number:
            doc_number = _fdsys_to_doc_number(reg_xml, title, title_part)
        return doc_number


class LayerCacheAggregator(object):
    """A lot of the reg tree remains the same between versions; we don't
    want to recompute layers every time. This object keeps track of what
    labels are seen/valid."""
    def __init__(self):
        self._known_labels = set()
        self._caches = {}

    def invalidate(self, labels):
        """Given a list of labels, clear out any known labels that would be
        affected. For subpart changes, we just wipe out the whole cache. If
        removing an interpretation, make the logic easier by removing
        related regtext as well."""
        if any('Subpart' in label for label in labels):
            self._known_labels = set()
        else:
            stripped = []
            for label in labels:
                if struct.Node.INTERP_MARK in label:
                    idx = label.find(struct.Node.INTERP_MARK) - 1
                    stripped.append(label[:idx])
                else:
                    stripped.append(label)
            self._known_labels = set(
                known for known in self._known_labels
                if not any(known.startswith(l) for l in stripped))

    def invalidate_by_notice(self, notice):
        """Using the notice structure, invalidate based on the 'changes'
        field"""
        self.invalidate([key for key in notice.get('changes', {})])
        patches = content.RegPatches().get(notice['document_number'], {})
        self.invalidate(patches.keys())

    def is_known(self, label):
        return label in self._known_labels

    def replace_using(self, tree):
        """Clear out the known labels; replace them using the provided node
        tree."""
        self._known_labels = set()

        def per_node(node):
            self._known_labels.add(node.label_id())
        struct.walk(tree, per_node)

    def cache_for(self, layer_name):
        """Get a LayerCache object for a given layer name. Not all layers
        have caches, as caches are currently only used for layers that
        depend on the node's text"""
        if layer_name in ('external-citations', 'internal-citations',
                          'interpretations', 'paragraph-markers', 'keyterms',
                          'formatting', 'graphics'):
            if layer_name not in self._caches:
                self._caches[layer_name] = LayerCache(self)
            return self._caches[layer_name]
        else:
            return EmptyCache()


def notices_for_cfr_part(title, part):
    """Retrieves all final notices for a title-part pair, orders them, and
    returns them as a dict[effective_date_str] -> list(notices)"""
    notices = fetch_notices(title, part, only_final=True)
    modify_effective_dates(notices)
    return group_by_eff_date(notices)


def _fr_doc_to_doc_number(xml):
    """Pull out a document number from an FR document, i.e. a notice"""
    frdoc_els = xml.xpath('//FRDOC')
    if len(frdoc_els) > 0:
        frdoc_pieces = frdoc_els[0].text.split()
        if len(frdoc_pieces) > 2 and frdoc_pieces[:2] == ['[FR', 'Doc.']:
            return frdoc_pieces[2]


def _fdsys_to_doc_number(xml, title, title_part):
    """Pull out a document number from an FDSYS document, i.e. an annual
    edition of a reg"""
    original_date_els = xml.xpath('//FDSYS/ORIGINALDATE')
    if len(original_date_els) > 0:
        date = original_date_els[0].text
        #   Grab oldest document number from Federal register API
        notices = fetch_notice_json(title, title_part, only_final=True,
                                    max_effective_date=date)
        if notices:
            return notices[0]['document_number']


class LayerCache(object):
    """Keeps a cache of a single layer. Used in combination with a
    LayerCacheAggregator to determine when something needs to be recomputed."""
    def __init__(self, parent):
        self.parent = parent
        self._cache = {}

    def fetch_or_process(self, layer, node):
        """Retrieve the value of a layer if known. Otherwise, compute the
        value and cache the result"""
        label = node.label_id()
        if not self.parent.is_known(label):
            self._cache[label] = layer.process(node)
        return self._cache.get(label)


class EmptyCache(object):
    """Dummy cache used to represent layers that should not be cached. For
    example, the toc layer depends on more than the text of its associated
    node, so it should not be cached."""
    def fetch_or_process(self, layer, node):
        return layer.process(node)


def _serialize_xml_fields(node):
    if node.source_xml is not None:
        node.source_xml = etree.tostring(node.source_xml)


def _deserialize_xml_fields(node):
    if node.source_xml:
        node.source_xml = etree.fromstring(node.source_xml)


class Checkpointer(object):
    """Save checkpoints during the build pipeline. Generally, a caller will
    specify, a unique tag (a string) and a fallback function (for how to
    compute it when there is no checkpoint). Calling checkpoint increment the
    counter field, which is prefixed to the filename to limit the risk of
    re-ordering collisions."""
    def __init__(self, file_path):
        self.counter = 0
        self.file_path = file_path
        self.suffix = ""
        self.ignore_checkpoints = False
        if not os.path.isdir(file_path):
            os.makedirs(file_path)

    def _filename(self, tag):
        """Combine the counter and tag name to create a filename"""
        name = str(self.counter).zfill(6) + ":"
        name += re.sub(r"\s", "", tag.lower())
        name += self.suffix + ".p"
        return os.path.join(self.file_path, name)

    def _serialize(self, tag, obj):
        """Performs class-specific conversions before writing to a file"""
        if isinstance(obj, struct.Node):
            obj = copy.deepcopy(obj)
            struct.walk(obj, _serialize_xml_fields)

        with open(self._filename(tag), 'wb') as to_write:
            pickle.dump(obj, to_write)

    def _deserialize(self, tag):
        """Attempts to read the object from disk. Performs class-specific
        conversions when deserializing"""
        name = self._filename(tag)
        if os.path.exists(name):
            with open(name, 'rb') as to_read:
                try:
                    obj = pickle.load(to_read)
                except Exception:   # something bad happened during unpickling
                    obj = None

            if isinstance(obj, struct.Node):
                struct.walk(obj, _deserialize_xml_fields)
            return obj

    def _reset(self):
        """Used for testing"""
        self.counter = 0
        self.ignore_checkpoints = False

    def checkpoint(self, tag, fn, force=False):
        """Primary interface for storing an object"""
        print 'checkpointing', tag
        self.counter += 1
        existing = self._deserialize(tag)
        if not force and existing is not None and not self.ignore_checkpoints:
            return existing
        else:
            result = fn()
            self._serialize(tag, result)
            self.ignore_checkpoints = True
            return result


class NullCheckpointer(object):
    def checkpoint(self, tag, fn, force=False):
        return fn()


def tree_and_builder(filename, title, checkpoint_path=None):
    """Reads the regulation file and parses it. Returns the resulting tree as
    well as a Builder object for further manipulation"""
    if checkpoint_path is None:
        checkpointer = NullCheckpointer()
    else:
        checkpointer = Checkpointer(checkpoint_path)

    reg_text = ''
    with codecs.open(filename, 'r', 'utf-8') as f:
        reg_text = f.read()
    file_digest = hashlib.sha256(reg_text.encode('utf-8')).hexdigest()

    reg_tree = checkpointer.checkpoint("init-tree-" + file_digest,
                                       lambda: Builder.reg_tree(reg_text))
    title_part = reg_tree.label_id()
    doc_number = checkpointer.checkpoint(
        "doc-number-" + file_digest,
        lambda: Builder.determine_doc_number(reg_text, title, title_part))
    if not doc_number:
        raise ValueError("Could not determine document number")

    checkpointer.suffix = ":".join(["", title_part, str(title), doc_number])

    builder = Builder(cfr_title=title,
                      cfr_part=title_part,
                      doc_number=doc_number,
                      checkpointer=checkpointer)
    return reg_tree, builder<|MERGE_RESOLUTION|>--- conflicted
+++ resolved
@@ -119,24 +119,7 @@
                 layer)
 
     def revision_generator(self, reg_tree):
-<<<<<<< HEAD
-        # relevant_notices = []
-        for date in sorted(self.eff_notices.keys()):
-            for notice in self.eff_notices[date]:
-                version = notice['document_number']
-                print ('compiling notice {0} effective on {1}'.format(notice['document_number'], date))
-                merged_changes = self.merge_changes(version, notice.get('changes', {}))
-                if (self.doc_number != version and
-                        any(k.startswith(reg_tree.label[0])
-                        for k in merged_changes.keys())):
-                    old_tree = reg_tree
-                    reg_tree = self.checkpointer.checkpoint(
-                        "compiled-" + version,
-                        lambda: compile_regulation(old_tree, merged_changes))
-                    notices = applicable_notices(self.notices, version)
-                    yield notice, old_tree, reg_tree, notices
-
-=======
+
         """Given an initial regulation tree, this will emit (and checkpoint)
         new versions of the tree, along with the notice that caused the
         change. This is a generator, so processing only occurs as needed"""
@@ -163,7 +146,6 @@
         for notice in relevant_notices:
             version = notice['document_number']
             yield version, self.merge_changes(version, notice['changes'])
->>>>>>> b772fd98
 
     def merge_changes(self, document_number, changes):
         patches = content.RegPatches().get(document_number)
@@ -418,4 +400,7 @@
                       cfr_part=title_part,
                       doc_number=doc_number,
                       checkpointer=checkpointer)
+    builder.fetch_notices_json()
+    builder.build_notices()
+
     return reg_tree, builder