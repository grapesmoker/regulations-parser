import copy
import os
import pickle
import re
import logging

from lxml import etree

from regparser import api_writer, content
from regparser.federalregister import fetch_notice_json, fetch_notices
from regparser.history.notices import (
    applicable as applicable_notices, group_by_eff_date)
from regparser.history.delays import modify_effective_dates
from regparser.layer import (
    external_citations, formatting, graphics, key_terms, internal_citations,
    interpretations, meta, paragraph_markers, section_by_section,
    table_of_contents, terms)
from regparser.notice.compiler import compile_regulation
from regparser.notice.build import build_notice
from regparser.tree import struct
# from regparser.tree.build import build_whole_regtree
from regparser.tree.xml_parser import reg_text


class Builder(object):
    """Methods used to build all versions of a single regulation, their
    layers, etc. It is largely glue code"""

    def __init__(self, cfr_title, cfr_part, doc_number, checkpointer=None):
        self.cfr_title = cfr_title
        self.cfr_part = cfr_part
        self.doc_number = doc_number
        self.checkpointer = checkpointer or NullCheckpointer()
        self.writer = api_writer.Client()
<<<<<<< HEAD
        self.notices_json = []
        #self.notices = self.checkpointer.checkpoint('notice', lambda: fetch_notices(self.cfr_title, self.cfr_part, only_final=True))
        self.notices = []
        self.notice_doc_numbers = []
        #self.eff_notices = group_by_eff_date(self.notices)
        self.eff_notices = []

    def fetch_notices_json(self):
        self.notices_json = fetch_notice_json(self.cfr_title, self.cfr_part, only_final=True)
        self.notice_doc_numbers = [notice_json['document_number']
                                   for notice_json in self.notices_json]

    def build_single_notice(self, notice_json, checkpoint=True):
        print 'building notice {0} from {1}'.format(notice_json['document_number'], notice_json['full_text_xml_url'])
        if checkpoint:
            notice = self.checkpointer.checkpoint(
                'notice-' + notice_json['document_number'],
                lambda: build_notice(self.cfr_title, self.cfr_part, notice_json)
            )
        else:
            notice = build_notice(self.cfr_title, self.cfr_part, notice_json)

        return notice

    def build_notice_from_doc_number(self, doc_number, checkpoint=True):
        if doc_number in self.notice_doc_numbers:
            notice_json = [notice for notice in self.notices_json
                           if notice['document_number'] == doc_number][0]
            notice = self.build_single_notice(notice_json, checkpoint)
            self.notices.extend(notice)
            self.eff_notices = group_by_eff_date(self.notices)
            return notice

    def build_notices(self, checkpoint=True):
        for result in self.notices_json:
            notice = self.build_single_notice(result, checkpoint)
            self.notices.extend(notice)
        modify_effective_dates(self.notices)
        #   Only care about final
        self.notices = [n for n in self.notices if 'effective_on' in n]
        self.eff_notices = group_by_eff_date(self.notices)
=======

        self.eff_notices = self.checkpointer.checkpoint(
            "effective-notices",
            lambda: notices_for_cfr_part(self.cfr_title, self.cfr_part)
        )
        self.notices = []
        for notice_group in self.eff_notices.values():
            self.notices.extend(notice_group)
>>>>>>> a002099d


    def write_notices(self):
        for notice in self.notices:
            #  No need to carry this around
            del notice['meta']
            self.writer.notice(notice['document_number']).write(notice)

    def write_regulation(self, reg_tree):
        self.writer.regulation(self.cfr_part, self.doc_number).write(reg_tree)

    def gen_and_write_layers(self, reg_tree, act_info, cache, notices=None):
        if notices is None:
            notices = applicable_notices(self.notices, self.doc_number)
        for ident, layer_class in (
                ('external-citations',
                    external_citations.ExternalCitationParser),
                ('meta', meta.Meta),
                ('analyses', section_by_section.SectionBySection),
                ('internal-citations',
                    internal_citations.InternalCitationParser),
                ('toc', table_of_contents.TableOfContentsLayer),
                ('interpretations', interpretations.Interpretations),
                ('terms', terms.Terms),
                ('paragraph-markers', paragraph_markers.ParagraphMarkers),
                ('keyterms', key_terms.KeyTerms),
                ('formatting', formatting.Formatting),
                ('graphics', graphics.Graphics)):
            layer = self.checkpointer.checkpoint(
                ident + "-" + self.doc_number,
                lambda: layer_class(
                    reg_tree, self.cfr_title, self.doc_number, notices,
                    act_info).build(cache.cache_for(ident)))
            self.writer.layer(ident, self.cfr_part, self.doc_number).write(
                layer)

    def revision_generator(self, reg_tree):
        # relevant_notices = []
        for date in sorted(self.eff_notices.keys()):
            for notice in self.eff_notices[date]:
                version = notice['document_number']
                print ('compiling notice {0} effective on {1}'.format(notice['document_number'], date))
                merged_changes = self.merge_changes(version, notice.get('changes', {}))
                if (self.doc_number != version and
                        any(k.startswith(reg_tree.label[0])
                        for k in merged_changes.keys())):
                    old_tree = reg_tree
                    reg_tree = self.checkpointer.checkpoint(
                        "compiled-" + version,
                        lambda: compile_regulation(old_tree, merged_changes))
                    notices = applicable_notices(self.notices, version)
                    yield notice, old_tree, reg_tree, notices


    def merge_changes(self, document_number, changes):
        patches = content.RegPatches().get(document_number)
        if patches:
            changes = copy.copy(changes)
            for key in patches:
                if key in changes:
                    changes[key].extend(patches[key])
                else:
                    changes[key] = patches[key]
        return changes

    @staticmethod
    def reg_tree(reg_str):
        if reg_str[:1] == '<':  # XML
            return reg_text.build_tree(reg_str)
        else:
            raise ValueError("Building from text input is no longer "
                             "supported")
            # return build_whole_regtree(reg_str)

    @staticmethod
    def determine_doc_number(reg_str, title, title_part):
        """Instead of requiring the user provide a doc number, we can find it
        within the xml file"""
        # @todo: remove the double-conversion
        reg_xml = etree.fromstring(reg_str)
        doc_number = _fr_doc_to_doc_number(reg_xml)
        if not doc_number:
            doc_number = _fdsys_to_doc_number(reg_xml, title, title_part)
        return doc_number


class LayerCacheAggregator(object):
    """A lot of the reg tree remains the same between versions; we don't
    want to recompute layers every time. This object keeps track of what
    labels are seen/valid."""
    def __init__(self):
        self._known_labels = set()
        self._caches = {}

    def invalidate(self, labels):
        """Given a list of labels, clear out any known labels that would be
        affected. For subpart changes, we just wipe out the whole cache. If
        removing an interpretation, make the logic easier by removing
        related regtext as well."""
        if any('Subpart' in label for label in labels):
            self._known_labels = set()
        else:
            stripped = []
            for label in labels:
                if struct.Node.INTERP_MARK in label:
                    idx = label.find(struct.Node.INTERP_MARK) - 1
                    stripped.append(label[:idx])
                else:
                    stripped.append(label)
            self._known_labels = set(
                known for known in self._known_labels
                if not any(known.startswith(l) for l in stripped))

    def invalidate_by_notice(self, notice):
        """Using the notice structure, invalidate based on the 'changes'
        field"""
        self.invalidate([key for key in notice.get('changes', {})])
        patches = content.RegPatches().get(notice['document_number'], {})
        self.invalidate(patches.keys())

    def is_known(self, label):
        return label in self._known_labels

    def replace_using(self, tree):
        """Clear out the known labels; replace them using the provided node
        tree."""
        self._known_labels = set()

        def per_node(node):
            self._known_labels.add(node.label_id())
        struct.walk(tree, per_node)

    def cache_for(self, layer_name):
        """Get a LayerCache object for a given layer name. Not all layers
        have caches, as caches are currently only used for layers that
        depend on the node's text"""
        if layer_name in ('external-citations', 'internal-citations',
                          'interpretations', 'paragraph-markers', 'keyterms',
                          'formatting', 'graphics'):
            if layer_name not in self._caches:
                self._caches[layer_name] = LayerCache(self)
            return self._caches[layer_name]
        else:
            return EmptyCache()


def notices_for_cfr_part(title, part):
    """Retrieves all final notices for a title-part pair, orders them, and
    returns them as a dict[effective_date_str] -> list(notices)"""
    notices = fetch_notices(title, part, only_final=True)
    modify_effective_dates(notices)
    return group_by_eff_date(notices)


def _fr_doc_to_doc_number(xml):
    """Pull out a document number from an FR document, i.e. a notice"""
    frdoc_els = xml.xpath('//FRDOC')
    if len(frdoc_els) > 0:
        frdoc_pieces = frdoc_els[0].text.split()
        if len(frdoc_pieces) > 2 and frdoc_pieces[:2] == ['[FR', 'Doc.']:
            return frdoc_pieces[2]


def _fdsys_to_doc_number(xml, title, title_part):
    """Pull out a document number from an FDSYS document, i.e. an annual
    edition of a reg"""
    original_date_els = xml.xpath('//FDSYS/ORIGINALDATE')
    if len(original_date_els) > 0:
        date = original_date_els[0].text
        #   Grab oldest document number from Federal register API
        notices = fetch_notice_json(title, title_part, only_final=True,
                                    max_effective_date=date)
        if notices:
            return notices[0]['document_number']


class LayerCache(object):
    """Keeps a cache of a single layer. Used in combination with a
    LayerCacheAggregator to determine when something needs to be recomputed."""
    def __init__(self, parent):
        self.parent = parent
        self._cache = {}

    def fetch_or_process(self, layer, node):
        """Retrieve the value of a layer if known. Otherwise, compute the
        value and cache the result"""
        label = node.label_id()
        if not self.parent.is_known(label):
            self._cache[label] = layer.process(node)
        return self._cache.get(label)


class EmptyCache(object):
    """Dummy cache used to represent layers that should not be cached. For
    example, the toc layer depends on more than the text of its associated
    node, so it should not be cached."""
    def fetch_or_process(self, layer, node):
        return layer.process(node)


def _serialize_xml_fields(node):
    if node.source_xml is not None:
        node.source_xml = etree.tostring(node.source_xml)


def _deserialize_xml_fields(node):
    if node.source_xml:
        node.source_xml = etree.fromstring(node.source_xml)


class Checkpointer(object):
    """Save checkpoints during the build pipeline. Generally, a caller will
    specify, a unique tag (a string) and a fallback function (for how to
    compute it when there is no checkpoint). Calling checkpoint increment the
    counter field, which is prefixed to the filename to limit the risk of
    re-ordering collisions."""
    def __init__(self, file_path):
        self.counter = 0
        self.file_path = file_path
        self.suffix = ""
        self.ignore_checkpoints = False
        if not os.path.isdir(file_path):
            os.makedirs(file_path)

    def _filename(self, tag):
        """Combine the counter and tag name to create a filename"""
        name = str(self.counter).zfill(6) + ":"
        name += re.sub(r"\s", "", tag.lower())
        name += self.suffix + ".p"
        return os.path.join(self.file_path, name)

    def _serialize(self, tag, obj):
        """Performs class-specific conversions before writing to a file"""
        if isinstance(obj, struct.Node):
            obj = copy.deepcopy(obj)
            struct.walk(obj, _serialize_xml_fields)

        with open(self._filename(tag), 'wb') as to_write:
            pickle.dump(obj, to_write)

    def _deserialize(self, tag):
        """Attempts to read the object from disk. Performs class-specific
        conversions when deserializing"""
        name = self._filename(tag)
        if os.path.exists(name):
            with open(name, 'rb') as to_read:
                try:
                    obj = pickle.load(to_read)
                except Exception:   # something bad happened during unpickling
                    obj = None

            if isinstance(obj, struct.Node):
                struct.walk(obj, _deserialize_xml_fields)
            return obj

    def _reset(self):
        """Used for testing"""
        self.counter = 0
        self.ignore_checkpoints = False

    def checkpoint(self, tag, fn, force=False):
        """Primary interface for storing an object"""
        print 'checkpointing', tag
        self.counter += 1
        existing = self._deserialize(tag)
        if not force and existing is not None and not self.ignore_checkpoints:
            return existing
        else:
            result = fn()
            self._serialize(tag, result)
            self.ignore_checkpoints = True
            return result


class NullCheckpointer(object):
    def checkpoint(self, tag, fn, force=False):
        return fn()<|MERGE_RESOLUTION|>--- conflicted
+++ resolved
@@ -32,7 +32,6 @@
         self.doc_number = doc_number
         self.checkpointer = checkpointer or NullCheckpointer()
         self.writer = api_writer.Client()
-<<<<<<< HEAD
         self.notices_json = []
         #self.notices = self.checkpointer.checkpoint('notice', lambda: fetch_notices(self.cfr_title, self.cfr_part, only_final=True))
         self.notices = []
@@ -74,7 +73,6 @@
         #   Only care about final
         self.notices = [n for n in self.notices if 'effective_on' in n]
         self.eff_notices = group_by_eff_date(self.notices)
-=======
 
         self.eff_notices = self.checkpointer.checkpoint(
             "effective-notices",
@@ -83,8 +81,6 @@
         self.notices = []
         for notice_group in self.eff_notices.values():
             self.notices.extend(notice_group)
->>>>>>> a002099d
-
 
     def write_notices(self):
         for notice in self.notices:
