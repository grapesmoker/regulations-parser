--- conflicted
+++ resolved
@@ -146,11 +146,8 @@
         self.doc_number = doc_number
         self.layers = layers
         self.notices = notices
-<<<<<<< HEAD
-        self.notice = next((n  for n in notices
-=======
+
         self.notice = next((n for n in notices
->>>>>>> 41fce242
                             if n['document_number'] == doc_number), None)
         self.appendix_sections = 1  # need to track these manually
         self.caps = [chr(i) for i in range(65, 65 + 26)]
@@ -471,17 +468,7 @@
             # Add paragraphs
             for paragraph in child['paragraphs']:
                 paragraph_number = child['paragraphs'].index(paragraph)
-<<<<<<< HEAD
-                paragraph_footnotes = [fn
-                        for fn in child['footnote_refs']
-                            if fn['paragraph'] == paragraph_number]
-                text = self.resolve_footnotes(notice, paragraph,
-                                              paragraph_footnotes)
-                paragraph_elm = fromstring(
-                        '<analysisParagraph>'
-                            + text +
-                        '</analysisParagraph>')
-=======
+
                 paragraph_footnotes = [
                     fn for fn in child['footnote_refs']
                     if fn['paragraph'] == paragraph_number]
@@ -491,7 +478,6 @@
                     '<analysisParagraph>'
                     + text +
                     '</analysisParagraph>')
->>>>>>> 41fce242
 
                 # Make sure to strip out elements that don't belong
                 strip_tags(paragraph_elm, 'EM')
@@ -518,14 +504,6 @@
 
         # Look up the notice with the analysis attached
         analysis_notice = [n for n in self.notices
-<<<<<<< HEAD
-                    if n['document_number'] == analysis_version][0]
-
-        # Lookup the analysis for this element
-        analysis = [a
-                for a in analysis_notice['section_by_section']
-                    if analysis_label in a['labels']][0]
-=======
                            if n['document_number'] == analysis_doc_number][0]
 
         # Lookup the analysis for this element
@@ -543,7 +521,6 @@
                         (lookup_analysis(a, analysis_target)
                          for a in analysis_notice['section_by_section'])
                         if a is not None)
->>>>>>> 41fce242
 
         # Construct the analysis element and its sections
         analysis_section_elm = analysis_section(analysis_notice, analysis)
@@ -779,15 +756,6 @@
             # fall-through for all other interp nodes, which should be
             # paragraphs
             label = root.label_id()
-<<<<<<< HEAD
-            try:
-                marker_item = self.layers['paragraph-markers'][root.label_id()]
-                marker = marker_item[0]['text']
-            except:
-                marker = root.label[-1]
-
-            elem = Element('interpParagraph', label=label, target=target, marker=marker)
-=======
             elem = Element('interpParagraph', label=label)
 
             # Look through the interpretations layer to see if this
@@ -809,7 +777,7 @@
                 text = ''
 
             # If there's a title or a keyterm, add it to the element
->>>>>>> 41fce242
+
             if root.title:
                 title = SubElement(elem, 'title')
                 title.text = root.title
@@ -883,15 +851,7 @@
                 sub_elem = self.to_xml(child)
                 elem.append(sub_elem)
 
-<<<<<<< HEAD
-            # Add any analysis that might exist for this node
-            try:
-                self.add_analyses(elem)
-            except Exception as ex:
-                print 'Could not create analyses for {}'.format(root.label)
-
-=======
->>>>>>> 41fce242
+
         return elem
 
     def apply_layers(self, text, label_id):
