# Compiled source #
###################
*.com
*.class
*.dll
*.exe
*.o
*.so

# Packages #
############
# it's better to unpack these files and commit the raw source
# git has its own built in compression methods
*.7z
*.dmg
*.gz
*.iso
*.jar
*.rar
*.tar
*.zip

# Logs and databases #
######################
*.log
*.sql
*.sqlite

# OS generated files #
######################
.DS_Store
.DS_Store?
._*
.Spotlight-V100
.Trashes
Icon?
ehthumbs.db
Thumbs.db

# Grunt.js #
############
node_modules/
oldphantomjs/
.grunt/

# Minified assets #
###############
*.min.js

# Floobits #
###############
.floo
.flooignore
.sublime-project

# Custom #
##########
*.py[co]
eregsip/
*.swp
local_settings.py
dev_local_settings.py
config.json
src/
_SpecRunner.html
head/public/fonts
regulations/static/regulations/docs/*
regulations/static/regulations/js/source/require.config.js
regulations/static/regulations/js/source/lib/
regulations/static/regulations/js/tests/browser/test.config.js
regulations/static/regulations/js/unittests/coverage/
regulations/static/regulations/js/built/*
regulations/static/regulations/js/built/regulations.js
docs/Makefile
docs/make.bat
regulations-core/
style.css.map

<<<<<<< HEAD
# Buildout cruft
.installed.cfg
bin
develop-eggs
eggs
regulations.egg-info
=======
regulations
regcontent
fr-notices
regulations-stub
regulations-configs
>>>>>>> 1e8d0e2e

# docs output
docs/_build
*.p<|MERGE_RESOLUTION|>--- conflicted
+++ resolved
@@ -76,20 +76,11 @@
 regulations-core/
 style.css.map
 
-<<<<<<< HEAD
-# Buildout cruft
-.installed.cfg
-bin
-develop-eggs
-eggs
-regulations.egg-info
-=======
 regulations
 regcontent
 fr-notices
 regulations-stub
 regulations-configs
->>>>>>> 1e8d0e2e
 
 # docs output
 docs/_build
