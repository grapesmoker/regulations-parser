--- conflicted
+++ resolved
@@ -12,22 +12,10 @@
     # HTTP requests rather than looking it up from the cache
     pass
 
-<<<<<<< HEAD
-from regparser.diff import treediff
 from regparser.builder import (
     Builder, Checkpointer, LayerCacheAggregator, NullCheckpointer)
-
-
-def treediff_changes(lhs_tree, rhs_tree):
-    """Used to compute differences between trees. Shorthand method"""
-    comparer = treediff.Compare(lhs_tree, rhs_tree)
-    comparer.compare()
-    return comparer.changes
-=======
-from regparser.builder import Builder, LayerCacheAggregator
 from regparser.diff.tree import changes_between
 from regparser.tree.struct import FrozenNode
->>>>>>> 43284fd4
 
 
 logger = logging.getLogger('build_from')
@@ -110,16 +98,9 @@
         # now build diffs - include "empty" diffs comparing a version to itself
         for lhs_version, lhs_tree in all_versions.iteritems():
             for rhs_version, rhs_tree in all_versions.iteritems():
-<<<<<<< HEAD
                 changes = checkpointer.checkpoint(
                     "-".join(["diff", lhs_version, rhs_version]),
-                    lambda: treediff_changes(lhs_tree, rhs_tree))
+                    lambda: dict(changes_between(lhs_tree, rhs_tree)))
                 builder.writer.diff(
                     reg_tree.label_id(), lhs_version, rhs_version
-                ).write(changes)
-=======
-                changes = changes_between(lhs_tree, rhs_tree)
-                builder.writer.diff(
-                    reg_tree.label_id(), lhs_version, rhs_version
-                ).write(dict(changes))
->>>>>>> 43284fd4
+                ).write(changes)