#!/usr/bin/env python

import argparse
import codecs
import hashlib
import logging

try:
    import requests_cache
    requests_cache.install_cache('fr_cache')
except ImportError:
    # If the cache library isn't present, do nothing -- we'll just make full
    # HTTP requests rather than looking it up from the cache
    pass

from regparser.builder import (
    Builder, Checkpointer, LayerCacheAggregator, NullCheckpointer)
<<<<<<< HEAD

def treediff_changes(lhs_tree, rhs_tree):
    """Used to compute differences between trees. Shorthand method"""
    comparer = treediff.Compare(lhs_tree, rhs_tree)
    comparer.compare()
    return comparer.changes
=======
from regparser.diff.tree import changes_between
from regparser.tree.struct import FrozenNode
>>>>>>> aa5b1811

logger = logging.getLogger('build_from')
logger.setLevel(logging.INFO)
logger.addHandler(logging.StreamHandler())

# @profile
def parse_regulation(args):
    """ Run the parser on the specified command-line arguments. Broken out into
        separate function to assist in profiling.
    """
    with codecs.open(args.filename, 'r', 'utf-8') as f:
        reg = f.read()
        file_digest = hashlib.sha256(reg.encode('utf-8')).hexdigest()
    act_title_and_section = [args.act_title, args.act_section]

    if args.checkpoint:
        checkpointer = Checkpointer(args.checkpoint)
    else:
        checkpointer = NullCheckpointer()

    #   First, the regulation tree
    reg_tree = checkpointer.checkpoint(
        "init-tree-" + file_digest,
        lambda: Builder.reg_tree(reg))
    title_part = reg_tree.label_id()
    doc_number = checkpointer.checkpoint(
        "doc-number-" + file_digest,
        lambda: Builder.determine_doc_number(reg, args.title, title_part))
    if not doc_number:
        raise ValueError("Could not determine document number")
    checkpointer.suffix = ":".join(
        ["", title_part, str(args.title), doc_number])

    #   Run Builder
    builder = Builder(cfr_title=args.title,
                      cfr_part=title_part,
                      doc_number=doc_number,
                      checkpointer=checkpointer)
    builder.write_notices()

    #   Always do at least the first reg
    logger.info("Version %s", doc_number)
    builder.write_regulation(reg_tree)
    layer_cache = LayerCacheAggregator()

    builder.gen_and_write_layers(reg_tree, act_title_and_section, layer_cache)
    layer_cache.replace_using(reg_tree)

    if args.generate_diffs:
<<<<<<< HEAD
        generate_diffs(doc_number, reg_tree, act_title_and_section,
                builder, layer_cache, checkpointer)

def generate_diffs(doc_number, reg_tree, act_title_and_section, builder,
        layer_cache, checkpointer):
    """ Generate all the diffs for the given regulation. Broken out into separate function
        to assist with profiling so it's easier to determine which parts of the parser take
        the most time
    """

    all_versions = {doc_number: reg_tree}

    for last_notice, old, new_tree, notices in builder.revision_generator(
            reg_tree):
        version = last_notice['document_number']
        logger.info("Version %s", version)
        all_versions[version] = new_tree
        builder.doc_number = version
        builder.write_regulation(new_tree)
        layer_cache.invalidate_by_notice(last_notice)
        builder.gen_and_write_layers(new_tree, act_title_and_section,
                                     layer_cache, notices)
        layer_cache.replace_using(new_tree)

    # now build diffs - include "empty" diffs comparing a version to itself
    for lhs_version, lhs_tree in all_versions.iteritems():
        for rhs_version, rhs_tree in all_versions.iteritems():
            changes = checkpointer.checkpoint(
                "-".join(["diff", lhs_version, rhs_version]),
                lambda: treediff_changes(lhs_tree, rhs_tree))
            builder.writer.diff(
                reg_tree.label_id(), lhs_version, rhs_version
            ).write(changes)
        

if __name__ == "__main__":

    parser = argparse.ArgumentParser(description='Regulation parser')
    parser.add_argument('filename',
                        help='XML file containing the regulation')
    parser.add_argument('title', type=int, help='Title number')
    parser.add_argument('notice', type=str, help='Notice document number')
    parser.add_argument('act_title', type=int, help='Act title', action='store')
    parser.add_argument('act_section', type=int, help='Act section')
    parser.add_argument('--generate-diffs', type=bool, help='Generate diffs?', required=False, default=True)
    parser.add_argument('--checkpoint', required=False,
                        help='Directory to save checkpoint data')

    args = parser.parse_args()
    
    parse_regulation(args)
=======
        all_versions = {doc_number: reg_tree}

        for last_notice, old, new_tree, notices in builder.revision_generator(
                reg_tree):
            version = last_notice['document_number']
            logger.info("Version %s", version)
            all_versions[version] = new_tree
            builder.doc_number = version
            builder.write_regulation(new_tree)
            layer_cache.invalidate_by_notice(last_notice)
            builder.gen_and_write_layers(new_tree, act_title_and_section,
                                         layer_cache, notices)
            layer_cache.replace_using(new_tree)

        # convert to frozen trees
        for doc in all_versions:
            all_versions[doc] = FrozenNode.from_node(all_versions[doc])

        # now build diffs - include "empty" diffs comparing a version to itself
        for lhs_version, lhs_tree in all_versions.iteritems():
            for rhs_version, rhs_tree in all_versions.iteritems():
                changes = checkpointer.checkpoint(
                    "-".join(["diff", lhs_version, rhs_version]),
                    lambda: dict(changes_between(lhs_tree, rhs_tree)))
                builder.writer.diff(
                    reg_tree.label_id(), lhs_version, rhs_version
                ).write(changes)
>>>>>>> aa5b1811
<|MERGE_RESOLUTION|>--- conflicted
+++ resolved
@@ -15,17 +15,8 @@
 
 from regparser.builder import (
     Builder, Checkpointer, LayerCacheAggregator, NullCheckpointer)
-<<<<<<< HEAD
-
-def treediff_changes(lhs_tree, rhs_tree):
-    """Used to compute differences between trees. Shorthand method"""
-    comparer = treediff.Compare(lhs_tree, rhs_tree)
-    comparer.compare()
-    return comparer.changes
-=======
 from regparser.diff.tree import changes_between
 from regparser.tree.struct import FrozenNode
->>>>>>> aa5b1811
 
 logger = logging.getLogger('build_from')
 logger.setLevel(logging.INFO)
@@ -75,7 +66,6 @@
     layer_cache.replace_using(reg_tree)
 
     if args.generate_diffs:
-<<<<<<< HEAD
         generate_diffs(doc_number, reg_tree, act_title_and_section,
                 builder, layer_cache, checkpointer)
 
@@ -105,10 +95,11 @@
         for rhs_version, rhs_tree in all_versions.iteritems():
             changes = checkpointer.checkpoint(
                 "-".join(["diff", lhs_version, rhs_version]),
-                lambda: treediff_changes(lhs_tree, rhs_tree))
+                lambda: dict(changes_between(lhs_tree, rhs_tree)))
             builder.writer.diff(
                 reg_tree.label_id(), lhs_version, rhs_version
             ).write(changes)
+
         
 
 if __name__ == "__main__":
@@ -127,32 +118,3 @@
     args = parser.parse_args()
     
     parse_regulation(args)
-=======
-        all_versions = {doc_number: reg_tree}
-
-        for last_notice, old, new_tree, notices in builder.revision_generator(
-                reg_tree):
-            version = last_notice['document_number']
-            logger.info("Version %s", version)
-            all_versions[version] = new_tree
-            builder.doc_number = version
-            builder.write_regulation(new_tree)
-            layer_cache.invalidate_by_notice(last_notice)
-            builder.gen_and_write_layers(new_tree, act_title_and_section,
-                                         layer_cache, notices)
-            layer_cache.replace_using(new_tree)
-
-        # convert to frozen trees
-        for doc in all_versions:
-            all_versions[doc] = FrozenNode.from_node(all_versions[doc])
-
-        # now build diffs - include "empty" diffs comparing a version to itself
-        for lhs_version, lhs_tree in all_versions.iteritems():
-            for rhs_version, rhs_tree in all_versions.iteritems():
-                changes = checkpointer.checkpoint(
-                    "-".join(["diff", lhs_version, rhs_version]),
-                    lambda: dict(changes_between(lhs_tree, rhs_tree)))
-                builder.writer.diff(
-                    reg_tree.label_id(), lhs_version, rhs_version
-                ).write(changes)
->>>>>>> aa5b1811
