# -*- coding: utf-8 -*-

import json
import os
import shutil
import tempfile
from unittest import TestCase

# Some Python 3-friendly imports
try:
    import builtins
except ImportError:
    import __builtin__ as builtins

from mock import patch, mock_open
import lxml.etree as etree

from regparser.api_writer import (
    APIWriteContent, Client, FSWriteContent, GitWriteContent, Repo,
    XMLWriteContent)
from regparser.tree.struct import Node
from regparser.notice.diff import Amendment, DesignateAmendment
import settings


class FSWriteContentTest(TestCase):
    def setUp(self):
        settings.OUTPUT_DIR = tempfile.mkdtemp() + '/'

    def tearDown(self):
        shutil.rmtree(settings.OUTPUT_DIR)
        settings.OUTPUT_DIR = ''

    def test_write_new_dir(self):
        writer = FSWriteContent("a/path/to/something", '1234-56789')
        writer.write({"testing": ["body", 1, 2]})

        wrote = json.loads(open(settings.OUTPUT_DIR
                                + '/a/path/to/something').read())
        self.assertEqual(wrote, {'testing': ['body', 1, 2]})

    def test_write_existing_dir(self):
        os.mkdir(settings.OUTPUT_DIR + 'existing')
        writer = FSWriteContent("existing/thing", '1234-56789')
        writer.write({"testing": ["body", 1, 2]})

        wrote = json.loads(open(settings.OUTPUT_DIR
                                + '/existing/thing').read())
        self.assertEqual(wrote, {'testing': ['body', 1, 2]})

    def test_write_overwrite(self):
        writer = FSWriteContent("replace/it", '1234-56789')
        writer.write({"testing": ["body", 1, 2]})

        writer = FSWriteContent("replace/it", '1234-56789')
        writer.write({"key": "value"})

        wrote = json.loads(open(settings.OUTPUT_DIR + '/replace/it').read())
        self.assertEqual(wrote, {'key': 'value'})

    def test_write_encoding(self):
        writer = FSWriteContent("replace/it", '1234-56789')
        writer.write({'text': 'Content'})

        wrote = json.loads(open(settings.OUTPUT_DIR + '/replace/it').read())
        self.assertEqual(wrote['text'], 'Content')

        writer.write(Amendment("action", "label"))
        wrote = json.loads(open(settings.OUTPUT_DIR + '/replace/it').read())
        self.assertEqual(wrote, ['action', ['label']])

        writer.write(Amendment("action", "label", 'destination'))
        wrote = json.loads(open(settings.OUTPUT_DIR + '/replace/it').read())
        self.assertEqual(wrote, ['action', ['label'], 'destination'])

        writer.write(DesignateAmendment("action", ["label"], 'destination'))
        wrote = json.loads(open(settings.OUTPUT_DIR + '/replace/it').read())
        self.assertEqual(wrote, ['action', [['label']], 'destination'])


class APIWriteContentTest(TestCase):

    def setUp(self):
        self.base = settings.API_BASE
        settings.API_BASE = 'http://example.com/'

    def tearDown(self):
        settings.API_BASE = self.base

    @patch('regparser.api_writer.requests')
    def test_write(self, requests):
        writer = APIWriteContent("a/path", '1234-56789')
        data = {"testing": ["body", 1, 2]}
        writer.write(data)

        args, kwargs = requests.post.call_args
        self.assertEqual("http://example.com/a/path", args[0])
        self.assertTrue('headers' in kwargs)
        self.assertTrue('content-type' in kwargs['headers'])
        self.assertEqual('application/json',
                         kwargs['headers']['content-type'])
        self.assertTrue('data' in kwargs)
        self.assertEqual(data, json.loads(kwargs['data']))


class GitWriteContentTest(TestCase):
    def setUp(self):
        self.had_output = hasattr(settings, 'GIT_OUTPUT_DIR')
        self.old_output = getattr(settings, 'GIT_OUTPUT_DIR', '')
        settings.GIT_OUTPUT_DIR = tempfile.mkdtemp() + '/'

    def tearDown(self):
        shutil.rmtree(settings.GIT_OUTPUT_DIR)
        if self.had_output:
            settings.GIT_OUTPUT_DIR = self.old_output
        else:
            del(settings.GIT_OUTPUT_DIR)

    def test_write(self):
        """Integration test."""
        p3a = Node('(a) Par a', label=['1111', '3', 'a'])
        p3b = Node('(b) Par b', label=['1111', '3', 'b'])
        p3 = Node('Things like: ', label=['1111', '3'], title='Section 3',
                  children=[p3a, p3b])
        sub = Node('', label=['1111', 'Subpart', 'E'], title='Subpart E',
                   node_type=Node.SUBPART, children=[p3])
        a3a = Node('Appendix A-3(a)', label=['1111', 'A', '3(a)'],
                   title='A-3(a) - Some Title', node_type=Node.APPENDIX)
        app = Node('', label=['1111', 'A'], title='Appendix A',
                   node_type=Node.APPENDIX, children=[a3a])
        i3a1 = Node('1. P1', label=['1111', '3', 'a', 'Interp', '1'],
                    node_type=Node.INTERP)
        i3a = Node('', label=['1111', '3', 'a', 'Interp'],
                   node_type=Node.INTERP, children=[i3a1],
                   title='Paragraph 3(a)')
        i31 = Node('1. Section 3', label=['1111', '3', 'Interp', '1'],
                   node_type=Node.INTERP)
        i3 = Node('', label=['1111', '3', 'Interp'], node_type=Node.INTERP,
                  title='Section 1111.3', children=[i3a, i31])
        i = Node('', label=['1111', 'Interp'], node_type=Node.INTERP,
                 title='Supplement I', children=[i3])
        tree = Node('Root text', label=['1111'], title='Regulation Joe',
                    children=[sub, app, i])

        writer = GitWriteContent("/regulation/1111/v1v1", '1234-56789')
        writer.write(tree)

        dir_path = settings.GIT_OUTPUT_DIR + "regulation" + os.path.sep
        dir_path += '1111' + os.path.sep

        self.assertTrue(os.path.exists(dir_path + '.git'))
        dirs, files = [], []
        for dirname, child_dirs, filenames in os.walk(dir_path):
            if ".git" not in dirname:
                dirs.extend(os.path.join(dirname, c) for c in child_dirs
                            if c != '.git')
                files.extend(os.path.join(dirname, f) for f in filenames)
        for path in (('Subpart-E',), ('Subpart-E', '3'),
                     ('Subpart-E', '3', 'a'), ('Subpart-E', '3', 'b'),
                     ('A',), ('A', '3(a)'),
                     ('Interp',), ('Interp', '3-Interp'),
                     ('Interp', '3-Interp', '1'),
                     ('Interp', '3-Interp', 'a-Interp'),
                     ('Interp', '3-Interp', 'a-Interp', '1')):
            path = dir_path + os.path.join(*path)
            self.assertTrue(path in dirs)
            self.assertTrue(path + os.path.sep + 'index.md' in files)

        p3c = p3b
        p3c.text = '(c) Moved!'
        p3c.label = ['1111', '3', 'c']

        writer = GitWriteContent("/regulation/1111/v2v2", '1234-56789')
        writer.write(tree)

        dir_path = settings.GIT_OUTPUT_DIR + "regulation" + os.path.sep
        dir_path += '1111' + os.path.sep

        self.assertTrue(os.path.exists(dir_path + '.git'))
        dirs, files = [], []
        for dirname, child_dirs, filenames in os.walk(dir_path):
            if ".git" not in dirname:
                dirs.extend(os.path.join(dirname, c) for c in child_dirs
                            if c != '.git')
                files.extend(os.path.join(dirname, f) for f in filenames)
        for path in (('Subpart-E',), ('Subpart-E', '3'),
                     ('Subpart-E', '3', 'a'), ('Subpart-E', '3', 'c'),
                     ('A',), ('A', '3(a)'),
                     ('Interp',), ('Interp', '3-Interp'),
                     ('Interp', '3-Interp', '1'),
                     ('Interp', '3-Interp', 'a-Interp'),
                     ('Interp', '3-Interp', 'a-Interp', '1')):
            path = dir_path + os.path.join(*path)
            self.assertTrue(path in dirs)
            self.assertTrue(path + os.path.sep + 'index.md' in files)
        self.assertFalse(dir_path + os.path.join('Subpart-E', '3', 'b')
                         in dirs)

        commit = Repo(dir_path).head.commit
        self.assertTrue('v2v2' in commit.message)
        self.assertEqual(1, len(commit.parents))
        commit = commit.parents[0]
        self.assertTrue('v1v1' in commit.message)
        self.assertEqual(1, len(commit.parents))
        commit = commit.parents[0]
        self.assertTrue('1111' in commit.message)
        self.assertEqual(0, len(commit.parents))


class XMLWriteContentTestCase(TestCase):

    def setUp(self):
        settings.OUTPUT_DIR = tempfile.mkdtemp() + '/'

    @patch('regparser.api_writer.XMLWriteContent.write_notice')
    @patch('regparser.api_writer.XMLWriteContent.write_regulation')
    def test_write(self, write_regulation, write_notice):
        # layers = {'terms': {'referenced': {}},}
        writer = XMLWriteContent("a/path", '2015-12345', layers={}, notices={})

        # It should try to call write_regulation for this
        reg_tree = Node("Content", label=['1000'])
        writer.write(reg_tree)
        self.assertTrue(write_regulation.called)
        self.assertIn(reg_tree, write_regulation.call_args[0])

        # It should try to call write_regulation for this
        notice = {'document_number': '2015-12345'}
        writer.write(notice)
        self.assertTrue(write_notice.called)
        self.assertIn(notice, write_notice.call_args[0])

    def test_write_regulation(self):
        # XXX: This test needs to be implemented
        # self.assertTrue(False)
        pass

    @patch('regparser.api_writer.XMLWriteContent.build_analysis')
    @patch('regparser.api_writer.XMLWriteContent.fdsys')
    @patch('regparser.api_writer.XMLWriteContent.preamble')
    def test_write_notice(self, mock_preamble, mock_fdsys,
                          mock_build_analysis):
        changes = {'1234-2': {'op': 'modified'},
                   '1234-3': {'op': 'deleted'},
                   '1234-4': {'op': 'added'}}
        reg_tree = Node("I'm the root", label=['1234'], children=[
            Node("I'll get analysis", label=['1234', '1']),
            Node("I will be modified", label=['1234', '2']),
            Node("I will be deleted", label=['1234', '3']),
            Node("I will be added", label=['1234', '4']),
        ])

        # Ensure we have some analysis just to include
        layers = {'analyses': {'1234-1': [{}]}}
        mock_build_analysis.return_value = etree.fromstring("""
          <analysisSection target="1234-1" notice="2015-12345" date="">
            This is some analysis
          </analysisSection>
        """)

        # An FDSYS
        mock_fdsys.return_value = etree.fromstring("""
            <fdsys>
                This is an fdsys
            </fdsys>
        """)

        # A preamble
        mock_preamble.return_value = etree.fromstring("""
            <preamble>
                This is the preamble
            </preamble>
        """)

        writer = XMLWriteContent("a/path",
                                 '2015-12345',
                                 layers=layers,
                                 notices={})

        # Without reg_tree
        with self.assertRaises(RuntimeError):
            writer.write_notice({})

        # Write a notice file
        mock_file = mock_open()
        with patch.object(builtins, 'open', mock_file, create=True):
            writer.write_notice({}, changes=changes, reg_tree=reg_tree,
                                left_doc_number='2015-01234')

        # Get the resulting XML
        file_handle = mock_file()
        xml_string = file_handle.write.call_args[0][0]
        notice_xml = etree.fromstring(xml_string)

        # Introspect our changes
        changeset = notice_xml.find('.//{eregs}changeset')
        self.assertEqual('2015-01234',
                         changeset.get('leftDocumentNumber'))
        self.assertEqual('2015-12345',
                         changeset.get('rightDocumentNumber'))

        changes = notice_xml.findall('.//{eregs}change')
        self.assertEqual(len(changes), 4)
        self.assertEqual(
            2, len([c for c in changes if c.get('operation') == 'modified']))
        self.assertEqual(
            1, len([c for c in changes if c.get('operation') == 'deleted']))
        self.assertEqual(
            1, len([c for c in changes if c.get('operation') == 'added']))

        self.assertEqual(
            1, len(notice_xml.findall('./{eregs}analysis')))

    def test_extract_definitions(self):
        layers = {
            'terms': {'referenced': {
                u'my defined term:1000-1-a': {
                    'position': (0, 15),
                    'term': u'my defined term',
                    'reference': '1000-1-a',
                },
            }},
        }
        expected_definitions = {
            '1000-1-a': {'term': u'my defined term', 'offset': (0, 15)}
        }

        # extract_definitions is called in __init__ to create
        # layers['definitions']
        writer = XMLWriteContent("a/path", '2015-12345',
                                 layers=layers, notices={})
        definitions = writer.extract_definitions()
        self.assertEqual(expected_definitions, definitions)

    def test_apply_terms(self):
        text = "my defined term is my favorite of all the defined term" \
            "because it is mine"
        replacements = [{
            'ref': u'my defined term:1000-1-a',
            'offsets': [(0, 15)]
        }]
        expected_result = (
            [(0, 15)],
            ['<ref target="1000-1-a" reftype="term">my defined term</ref>']
        )
        result = XMLWriteContent.apply_terms(text, replacements)
        self.assertEqual(expected_result, result)

    def test_apply_paragraph_markers(self):
        text = "(a) This is a paragraph with a marker"
        replacements = [{'text': u'(a)', 'locations': [0]}]
        expected_result = ([[0, 3]], [''])
        result = XMLWriteContent.apply_paragraph_markers(text, replacements)
        self.assertEqual(expected_result, result)

    def test_apply_internal_citations(self):
        text = "Now I'm going to cite 1000.1 right here."
        replacements = [{'citation': [u'1000', u'1'],
                         'offsets': [(22, 28)]}]
        expected_result = (
            [(22, 28)],
            ['<ref target="1000-1" reftype="internal">1000.1</ref>']
        )
        result = XMLWriteContent.apply_internal_citations(text, replacements)
        self.assertEqual(expected_result, result)

    def test_apply_external_citations(self):
        text = "Pub. L. 111-203, 124 Stat. 1376"
        replacements = [{
            'citation': [u'124', 'Stat.', u'1376'],
            'citation_type': 'STATUTES_AT_LARGE',
            'offsets': [[17, 31]]
        }]
        expected_result = (
            [[17, 31]],
            ['<ref target="STATUTES_AT_LARGE:124-Stat.-1376" '
             'reftype="external">124 Stat. 1376</ref>']
        )
        result = XMLWriteContent.apply_external_citations(text, replacements)
        self.assertEqual(expected_result, result)

    def test_apply_definitions(self):
        text = "my defined term is my favorite of all the defined term" \
            "because it is mine"
        replacement = {
            'term': u'my defined term',
            'offset': (0, 15)
        }
        expected_result = (
            [(0, 15)],
            ['<def term="my defined term">my defined term</def>']
        )
        result = XMLWriteContent.apply_definitions(text, replacement)
        self.assertEqual(expected_result, result)

    def test_apply_graphics(self):
        # XXX: This needs to be implemented
        # self.assertTrue(False)
        pass

    def test_apply_keyterms(self):
        text = "(a) A Keyterm. Some other text."
        replacements = [{'locations': [0], 'key_term': u'A Keyterm.'}]
        expected_result = ([(4, 14)], [''])
        result = XMLWriteContent.apply_keyterms(text, replacements)
        self.assertEqual(expected_result, result)

    def test_apply_formatting(self):
        # Test a table
        replacements = [{
            'text': '|Header row|\n|---|\n||',
            'locations': [0],
            'table_data': {'header': [[{'text': 'Header row',
                                        'rowspan': 1,
                                        'colspan': 1}]],
                           'rows': [['', '']]},
        }]
        expected_result = (
            [[0, 155]],
            ['<table><header><columnHeaderRow><column colspan="1" '
             'rowspan="1">Header row</column></columnHeaderRow>'
             '</header><row><cell></cell><cell></cell></row></table>']
        )
        result = XMLWriteContent.apply_formatting(replacements)
        self.assertEqual(expected_result, result)

        # Test dashes
        replacements = [{'text': u'Model form field_____',
                         'dash_data': {'text': u'Model form field'},
                         'locations': [0]}]
        expected_result = ([[0, 29]], [u'<dash>Model form field</dash>'])
        result = XMLWriteContent.apply_formatting(replacements)
        self.assertEqual(expected_result, result)

        # Test subscripts
        replacements = [{
            'locations': [0],
            'subscript_data': {
                "subscript": 'n',
                'variable': 'Val'
            },
            'text': 'Val_{n}'
        }]
        expected_result = (
            [[0, 48]],
            [u'<variable>Val<subscript>n</subscript></variable>']
        )
        result = XMLWriteContent.apply_formatting(replacements)
        self.assertEqual(expected_result, result)

        # Test fences
        # XXX: Actual fences need to be implemented
        replacements = [{
            'fence_data': {
                'lines': ['Note:', 'Note content.'],
                'type': 'note'
            },
            'locations': [0],
            'text': '```note\nNote:\nNote content.\n```'
        }]
        expected_result = (
            [[0, 76]],
            ['<callout type="note"><line>Note:</line>\n'
             '<line>Note content.</line></callout>']
        )
        result = XMLWriteContent.apply_formatting(replacements)
        self.assertEqual(expected_result, result)

    def test_add_analyses(self):
        """ Test that we can add analysis with sections within the
            primary section and footnotes. """
        layers = {
            'terms': {'referenced': {}},
            'analyses': {
                '1234-1': [{
                    'publication_date': u'2015-11-17',
                    'reference': (u'2015-12345', u'1234-1')
                }],
            }
        }
        notices = [{
            'document_number': '2015-12345',
            'section_by_section': [{
                'title': 'Section 1234.1',
                'labels': ['1234-1'],
                'paragraphs': [
                    'This paragraph is in the <EM>top-level</EM> section.',
                ],
                'footnote_refs': [],
                'children': [{
                    'children': [],
                    'footnote_refs': [
                        {
                            'offset': 16,
                            'paragraph': 0,
                            'reference': '1'
                        },
                        {
                            'offset': 31,
                            'paragraph': 0,
                            'reference': '2'
                        },
                    ],
                    'paragraphs': [
                        'I am a paragraph in an analysis section, love me!',
                    ],
                    'title': '(a) Section of the Analysis'
                }],
            }],
            'footnotes': {
                '1': 'Paragraphs contain text.',
                '2': 'Analysis analyzes things.'
            },
        }]
        elm = etree.Element('regulation')
        writer = XMLWriteContent("a/path", '2015-12345',
                                 layers=layers, notices=notices)
        writer.add_analyses(elm)

        self.assertEqual(1, len(elm.xpath('./analysis')))
        self.assertEqual(
            1, len(elm.xpath('./analysis/analysisSection')))
        self.assertEqual(
            1, len(elm.xpath('./analysis/analysisSection/title')))
        self.assertEqual(
            'Section 1234.1',
            elm.xpath('./analysis/analysisSection/title')[0].text)

        self.assertEqual(
            1,
            len(elm.xpath('./analysis/analysisSection/analysisParagraph')))
        self.assertTrue(
            'top-level section' in
            elm.xpath('./analysis/analysisSection/analysisParagraph')[0].text)

        self.assertEqual(
            1,
            len(elm.xpath('./analysis/analysisSection/analysisSection')))
        self.assertEqual(
            1,
            len(elm.xpath('./analysis/analysisSection/analysisSection/title')))  # noqa
        self.assertEqual(
            '(a) Section of the Analysis',
            elm.xpath('./analysis/analysisSection/analysisSection/title')[0].text)  # noqa

        self.assertEqual(
            1,
            len(elm.xpath('./analysis/analysisSection/analysisSection/analysisParagraph')))  # noqa
        self.assertTrue(
            'I am a paragraph' in
            elm.xpath('./analysis/analysisSection/analysisSection/analysisParagraph')[0].text)  # noqa

        self.assertEqual(
            2,
            len(elm.xpath('./analysis/analysisSection/analysisSection/analysisParagraph/footnote')))  # noqa

        section = elm.find('./analysis/analysisSection')
        self.assertEqual('1234-1', section.get('target'))
        self.assertEqual('2015-12345', section.get('notice'))
        self.assertEqual('2015-11-17', section.get('date'))

    def test_fdsys(self):
        layers = {
            'terms': {'referenced': {}},
            'meta': {
                '1000': [{
                    'cfr_title_number': 12,
                    'effective_date': u'2015-01-01',
                    'reg_letter': u'D',
                    'cfr_title_text': 'Banks and Banking',
                    'statutory_name': u'TEST REGULATIONS FOR TESTING'
                }]
            }
        }
        writer = XMLWriteContent("a/path", '2015-12345',
                                 layers=layers, notices={})
        expected_result = etree.fromstring('''
            <fdsys>
              <cfrTitleNum>12</cfrTitleNum>
              <cfrTitleText>Banks and Banking</cfrTitleText>
              <volume>8</volume>
              <date>2015-01-01</date>
              <originalDate>2015-01-01</originalDate>
              <title>TEST REGULATIONS FOR TESTING</title>
            </fdsys>
        ''', etree.XMLParser(remove_blank_text=True))
        result = writer.fdsys('1000',
                              date='2015-01-01',
                              orig_date='2015-01-01')
        self.assertEqual(etree.tostring(expected_result),
                         etree.tostring(result))

    def test_preamble(self):
        layers = {
            'terms': {'referenced': {}},
            'meta': {
                '1000': [{
                    'cfr_title_number': 12,
                    'effective_date': u'2015-01-01',
                    'reg_letter': u'D',
                    'cfr_title_text': 'Banks and Banking',
                    'statutory_name': u'TEST REGULATIONS FOR TESTING'
                }]
            }
        }
        notices = [
            {'document_number': '2015-12345', 'fr_url': 'http://foo'},
            {'document_number': '2015-23456', 'fr_url': 'http://bar'},
        ]
        writer = XMLWriteContent("a/path", '2015-12345',
                                 layers=layers, notices=notices)
        expected_result = etree.fromstring('''
            <preamble>
              <agency>Bureau of Consumer Financial Protection</agency>
              <cfr>
                <title>12</title>
                <section>1000</section>
              </cfr>
              <documentNumber>2015-12345</documentNumber>
              <effectiveDate>2015-01-01</effectiveDate>
              <federalRegisterURL>http://foo</federalRegisterURL>
            </preamble>
        ''', etree.XMLParser(remove_blank_text=True))
        result = writer.preamble('1000')
        self.assertEqual(etree.tostring(expected_result),
                         etree.tostring(result))

    def test_toc_to_xml(self):
        toc = [
            {'index': [u'1000', u'1'],
             'title': u'\xa7 1000.1 Authority, etc.'},
            {'index': [u'1000', u'2'],
             'title': u'\xa7 1000.2 Definitions.'},
            {'index': [u'1000', u'A'],
             'title': u'Appendix A to Part 1000'}
        ]
        expected_result = etree.fromstring('''
            <tableOfContents>
              <tocSecEntry target="1000-1">
                <sectionNum>1</sectionNum>
                <sectionSubject>&#167; 1000.1 Authority, etc.</sectionSubject>
              </tocSecEntry>
              <tocSecEntry target="1000-2">
                <sectionNum>2</sectionNum>
                <sectionSubject>&#167; 1000.2 Definitions.</sectionSubject>
              </tocSecEntry>
              <tocAppEntry target="1000-A">
                <appendixLetter>A</appendixLetter>
                <appendixSubject>Appendix A to Part 1000</appendixSubject>
              </tocAppEntry>
            </tableOfContents>
        ''', etree.XMLParser(remove_blank_text=True))
        result = XMLWriteContent.toc_to_xml(toc)
        self.assertEqual(etree.tostring(expected_result),
                         etree.tostring(result))

    def test_is_interp_appendix(self):
        # XXX: This needs to be implemented
        # self.assertTrue(False)
        pass

    def test_to_xml(self):
        # XXX: This test needs to be implemented
        # self.assertTrue(False)
        pass

    def test_to_xml_title_text_node(self):
        """ Test that a node with title and text gets formatted
            correctly """
        node = Node(
            text=u'A Section',
            children=[
                Node(text=u'Paragraph text with title',
                     children=[
                         Node(text=u'Regular paragraph',
                              children=[],
                              label=[u'1111', u'1', 'a'],
                              title=u'',
                              node_type=u'regtext'),
                     ],
                     label=[u'1111', u'1', 'a'],
                     title=u'1. A Title',
                     node_type=u'regtext'),
            ],
            label=[u'1111', u'1'],
            title=u'A Title',
            node_type=u'regtext')
        layers = {
            'terms': {'referenced': {}},
            'graphics': {},
            'keyterms': {
                u'1111-1': [{'locations': [0],
                             'key_term': u'A Title.'}],
            },
            'paragraph-markers': {
                u'1111-1-a-Interp-1': [{
                    "text": "1.",
                    "locations": [0]
                }],
            },
        }
        notices = [{
            'document_number': '2015-12345',
        }]
        writer = XMLWriteContent("a/path", '2015-12345',
                                 layers=layers, notices=notices)
        writer.to_xml(node)

    def test_to_xml_interp(self):
        """ Test that interpretations get formatted correctly """
        interp_nodes = Node(
            text=u'',
            children=[
                Node(text=u'Interp for section',
                     children=[
                         Node(text=u'Interp targetting reg paragraph',
                              children=[
                                  Node(text=u'A Keyterm. Interp sp.',
                                       children=[],
                                       label=[u'1111',
                                              u'1',
                                              'a',
                                              u'Interp',
                                              u'1'],
                                       title=None,
                                       node_type=u'interp'),
                                  Node(text=u'Lone Keyterm. Or not.',
                                       children=[],
                                       label=[u'1111',
                                              u'1',
                                              'a',
                                              u'Interp',
                                              u'2'],
                                       title=None,
                                       node_type=u'interp'),
                              ],
                              label=[u'1111', u'1', 'a', u'Interp'],
                              title=u'1111.1 (a) Interp',
                              node_type=u'interp'),
                     ],
                     label=[u'1111', u'1', u'Interp'],
                     title=u'1111.1 Interp',
                     node_type=u'interp'),
            ],
            label=[u'1111', u'Interp'],
            title=u'Interpretations',
            node_type=u'interp')

        layers = {
            'terms': {
                "1111-1-a-Interp-2": [{
                    "offsets": [[0, 12]], "ref": "lone keyterm:1111-1-a"
                }],
                'referenced': {}},
            'graphics': {},
            'keyterms': {
                u'1111-1-a-Interp-1': [{'locations': [0],
                                        'key_term': u'A Keyterm.'}],
                u'1111-1-a-Interp-2': [{'locations': [0],
                                        'key_term': u'Lone Keyterm.'}],
            },
            'interpretations': {
                u'1111-1-a': [{'reference': u'1111-1-a-Interp'}],
            },
            'paragraph-markers': {
                u'1111-1-a-Interp-1': [{"text": "1.", "locations": [0]}],
                u'1111-1-a-Interp-2': [{"text": "2.", "locations": [0]}],
            },
        }
        notices = [{
            'document_number': '2015-12345',
        }]

        writer = XMLWriteContent("a/path", '2015-12345',
                                 layers=layers, notices=notices)

        elm = writer.to_xml(interp_nodes)

        interp_para = elm.find(
            './/interpParagraph[@label="1111-1-a-Interp"]')
        interp_sub_paras = interp_para.findall(
            'interpParagraph')

        # Check that paragraph targets are correct.
        self.assertEqual(interp_para.get('target'), '1111-1-a')
        self.assertEqual(interp_sub_paras[0].get('target'), None)

        # Check that title keyterm is correct
        self.assertNotEqual(interp_para.find('title'), None)
        self.assertEqual(interp_sub_paras[0].find('title').get('type'),
                         'keyterm')
        self.assertTrue('A Keyterm.' not in
                        interp_sub_paras[0].find('content').text)

        # For the second sub para there should be a <ref> in <title> and
        # nothing in content
        self.assertEqual(interp_sub_paras[1].find('title').get('type'),
                         'keyterm')
        self.assertTrue(interp_sub_paras[1].find('content').text is None)
        # self.assertTrue(len(interp_sub_paras[1].find('content')) is 0)

        # Check that paragraph markers are correct
        self.assertEqual(interp_para.get('marker'), None)
        self.assertEqual(interp_sub_paras[0].get('marker'), '1.')
        self.assertEqual(interp_sub_paras[1].get('marker'), '2.')

    def test_apply_layers(self):
        # XXX: This test needs to be implemented
        # self.assertTrue(False)
        pass


class ClientTest(TestCase):

    def setUp(self):
        self.base = settings.API_BASE
        self.had_git_output = hasattr(settings, 'GIT_OUTPUT_DIR')
        self.old_git_output = getattr(settings, 'GIT_OUTPUT_DIR', '')
        settings.GIT_OUTPUT_DIR = ''

    def tearDown(self):
        settings.API_BASE = self.base
        if self.had_git_output:
            settings.GIT_OUTPUT_DIR = self.old_git_output
        else:
            del(settings.GIT_OUTPUT_DIR)

    def test_regulation(self):
        client = Client()
        reg_writer = client.regulation("lablab", "docdoc")
        self.assertEqual("regulation/lablab/docdoc", reg_writer.path)

    def test_layer(self):
        client = Client()
        reg_writer = client.layer("boblayer", "lablab", "docdoc")
        self.assertEqual("layer/boblayer/lablab/docdoc", reg_writer.path)

    def test_notice(self):
        client = Client()
<<<<<<< HEAD
        reg_writer = client.notice("111", "docdoc")
        self.assertEqual("notice/111/docdoc", reg_writer.path)
=======
        reg_writer = client.notice("docdoc", '1234-56789')
        self.assertEqual("notice/docdoc/1234-56789", reg_writer.path)
>>>>>>> 41fce242

    def test_diff(self):
        client = Client()
        reg_writer = client.diff("lablab", "oldold", "newnew")
        self.assertEqual("diff/lablab/oldold/newnew", reg_writer.path)

    def test_writer_class(self):
        settings.API_BASE = ''
        client = Client()
        self.assertEqual('FSWriteContent', client.writer_class.__name__)

        settings.GIT_OUTPUT_DIR = 'some path'
        client = Client()
        self.assertEqual('GitWriteContent', client.writer_class.__name__)
        settings.GIT_OUTPUT_DIR = ''

        settings.API_BASE = 'some url'
        client = Client()
        self.assertEqual('APIWriteContent', client.writer_class.__name__)<|MERGE_RESOLUTION|>--- conflicted
+++ resolved
@@ -837,13 +837,8 @@
 
     def test_notice(self):
         client = Client()
-<<<<<<< HEAD
-        reg_writer = client.notice("111", "docdoc")
-        self.assertEqual("notice/111/docdoc", reg_writer.path)
-=======
         reg_writer = client.notice("docdoc", '1234-56789')
         self.assertEqual("notice/docdoc/1234-56789", reg_writer.path)
->>>>>>> 41fce242
 
     def test_diff(self):
         client = Client()
