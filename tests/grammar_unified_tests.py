# -*- coding: utf-8 -*-
from unittest import TestCase

from regparser.grammar.unified import *


class GrammarCommonTests(TestCase):

    def test_depth1_p(self):
        text = '(c)(2)(ii)(A)(<E T="03">2</E>)'
        result = depth1_p.parseString(text)
        self.assertEqual('c', result.p1)
        self.assertEqual('2', result.p2)
        self.assertEqual('ii', result.p3)
        self.assertEqual('A', result.p4)
        self.assertEqual('2', result.p5)

<<<<<<< HEAD
    def test_notice_cfr_p(self):
        text = '12 CFR Parts 1002, 1024, and 1026'
        result = notice_cfr_p.parseString(text)
        self.assertEqual(['1002', '1024', '1026'], list(result))
        text = '12 CFR Parts 1024, and 1026'
        result = notice_cfr_p.parseString(text)
        self.assertEqual(['1024', '1026'], list(result))
        text = '12 CFR Parts 1024'
        result = notice_cfr_p.parseString(text)
        self.assertEqual(['1024'], list(result))
=======
    def test_marker_comment(self):
        texts = [u'comment § 1004.3-4-i',
                 u'comment 1004.3-4-i',
                 u'comment 3-4-i',]
        for t in texts:
            result = marker_comment.parseString(t)
            self.assertEqual("3", result.section)
            self.assertEqual("4", result.c1)
>>>>>>> b772fd98
<|MERGE_RESOLUTION|>--- conflicted
+++ resolved
@@ -15,7 +15,6 @@
         self.assertEqual('A', result.p4)
         self.assertEqual('2', result.p5)
 
-<<<<<<< HEAD
     def test_notice_cfr_p(self):
         text = '12 CFR Parts 1002, 1024, and 1026'
         result = notice_cfr_p.parseString(text)
@@ -26,7 +25,7 @@
         text = '12 CFR Parts 1024'
         result = notice_cfr_p.parseString(text)
         self.assertEqual(['1024'], list(result))
-=======
+
     def test_marker_comment(self):
         texts = [u'comment § 1004.3-4-i',
                  u'comment 1004.3-4-i',
@@ -34,5 +33,4 @@
         for t in texts:
             result = marker_comment.parseString(t)
             self.assertEqual("3", result.section)
-            self.assertEqual("4", result.c1)
->>>>>>> b772fd98
+            self.assertEqual("4", result.c1)